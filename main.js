--- conflicted
+++ resolved
@@ -277,24 +277,12 @@
 			// 	await handleRequest('POST', tagsUrl, tags);
 			// }
 
-			await logTransfers(
-				userId,
-				newOwnerId,
-				'DATASET',
-				response[0].dataSourceIds
-			);
-		}
-	}
-<<<<<<< HEAD
-
 	await logTransfers(
 		userId,
 		newOwnerId,
 		'DATA_SOURCE',
 		datasets.map((ds) => ds.id)
 	);
-=======
->>>>>>> 0d52f52d
 }
 
 //----------------------------DataFlows-----------------------//
